--- conflicted
+++ resolved
@@ -99,21 +99,6 @@
       },
       {
         "source": "condition",
-<<<<<<< HEAD
-        "target": "left",
-        "data": "left",
-        "conditional": true
-      },
-      {
-        "source": "condition",
-        "target": "right",
-        "data": "right",
-        "conditional": true
-      },
-      {
-        "source": "condition",
-=======
->>>>>>> 9e6fc78a
         "target": "__end__",
         "data": "__end__",
         "conditional": true
@@ -124,41 +109,6 @@
 # ---
 # name: test_conditional_entrypoint_graph.3
   '''
-<<<<<<< HEAD
-            +-----------+          
-            | __start__ |          
-            +-----------+          
-                   *               
-                   *               
-                   *               
-           +--------------+        
-           | should_start |        
-           +--------------+        
-             ..         ..         
-           ..             ..       
-          .                 ..     
-    +------+                  .    
-    | left |                  .    
-    +------+                  .    
-        *                     .    
-        *                     .    
-        *                     .    
-  +-----------+               .    
-  | condition |               .    
-  +-----------+...            .    
-        .         ...         .    
-        .            ....     .    
-        .                ..   .    
-        .                +-------+ 
-         ..              | right | 
-           ..            +-------+ 
-             ..         **         
-               ..     **           
-                 .   *             
-              +---------+          
-              | __end__ |          
-              +---------+          
-=======
             +-----------+        
             | __start__ |        
             +-----------+        
@@ -168,25 +118,24 @@
           +--------------+       
           | should_start |       
           +--------------+       
-             *         **        
-           **            *       
-          *               **     
-    +------+                *    
-    | left |                *    
-    +------+                *    
-        *                   *    
-        *                   *    
-        *                   *    
+             .         ..        
+           ..            .       
+          .               ..     
+    +------+                .    
+    | left |                .    
+    +------+                .    
+        *                   .    
+        *                   .    
+        *                   .    
   +-----------+        +-------+ 
   | condition |        | right | 
   +-----------+        +-------+ 
-             *         *         
-              **     **          
-                *   *            
+             .         *         
+              ..     **          
+                .   *            
             +---------+          
             | __end__ |          
             +---------+          
->>>>>>> 9e6fc78a
   '''
 # ---
 # name: test_conditional_entrypoint_graph_state
@@ -289,18 +238,6 @@
       },
       {
         "source": "condition",
-        "target": "left",
-        "data": "left",
-        "conditional": true
-      },
-      {
-        "source": "condition",
-        "target": "right",
-        "data": "right",
-        "conditional": true
-      },
-      {
-        "source": "condition",
         "target": "__end__",
         "data": "__end__",
         "conditional": true
@@ -311,39 +248,33 @@
 # ---
 # name: test_conditional_entrypoint_graph_state.3
   '''
-            +-----------+          
-            | __start__ |          
-            +-----------+          
-                   *               
-                   *               
-                   *               
-           +--------------+        
-           | should_start |        
-           +--------------+        
-             ..         ..         
-           ..             ..       
-          .                 ..     
-    +------+                  .    
-    | left |                  .    
-    +------+                  .    
-        *                     .    
-        *                     .    
-        *                     .    
-  +-----------+               .    
-  | condition |               .    
-  +-----------+...            .    
-        .         ...         .    
-        .            ....     .    
-        .                ..   .    
-        .                +-------+ 
-         ..              | right | 
-           ..            +-------+ 
-             ..         **         
-               ..     **           
-                 .   *             
-              +---------+          
-              | __end__ |          
-              +---------+          
+            +-----------+        
+            | __start__ |        
+            +-----------+        
+                  *              
+                  *              
+                  *              
+          +--------------+       
+          | should_start |       
+          +--------------+       
+             .         ..        
+           ..            .       
+          .               ..     
+    +------+                .    
+    | left |                .    
+    +------+                .    
+        *                   .    
+        *                   .    
+        *                   .    
+  +-----------+        +-------+ 
+  | condition |        | right | 
+  +-----------+        +-------+ 
+             .         *         
+              ..     **          
+                .   *            
+            +---------+          
+            | __end__ |          
+            +---------+          
   '''
 # ---
 # name: test_conditional_graph[end_of_run]
@@ -840,9 +771,9 @@
             +-------+           
             | agent |           
             +-------+           
-           *         .          
-         **           ..        
-        *               .       
+           .         .          
+         ..           ..        
+        .               .       
   +-------+         +---------+ 
   | tools |         | __end__ | 
   +-------+         +---------+ 
